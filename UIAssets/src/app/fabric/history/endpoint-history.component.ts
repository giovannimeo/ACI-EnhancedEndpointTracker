--- conflicted
+++ resolved
@@ -16,7 +16,7 @@
     endpointStatus = '';
     fabricDetails = '';
     staleoffsubnetDetails = '';
-    vpcDetails = '';
+    vpcDetails = '' ;
     fabricName: string;
     vnid: string;
     address: string;
@@ -183,82 +183,50 @@
 
     onClickOfDelete() {
         const msg = 'Are you sure you want to delete all information for ' + this.endpoint.addr + ' from the local database? Note, this will not affect the endpoint state within the fabric.'
-        this.modalService.setAndOpenModal('info', 'Wait', msg, this.msgModal, true, this.deleteEndpoint, this);
+        this.modalService.setAndOpenModal('info','Wait',msg,this.msgModal,true,this.deleteEndpoint,this) ;
     }
 
     deleteEndpoint() {
         this.backendService.deleteEndpoint(this.fabricName, this.vnid, this.address).subscribe(
             (data) => {
-                this.modalService.hideModal();
-                const msg = 'Endpoint deleted successfully';
-                this.modalService.setAndOpenModal('success', 'Success', msg, this.msgModal);
+                this.modalService.hideModal() ;
+                const msg = 'Endpoint deleted successfully' ;
+                this.modalService.setAndOpenModal('success','Success',msg,this.msgModal) ;
             },
             (error) => {
-                this.modalService.hideModal();
-                const msg = 'Could not delete endpoint! ' + error['error']['error'];
-                this.modalService.setAndOpenModal('error', 'Error', msg, this.msgModal);
+                this.modalService.hideModal() ;
+                const msg = 'Could not delete endpoint! ' + error['error']['error'] ;
+                this.modalService.setAndOpenModal('error','Error',msg,this.msgModal) ;
             }
         )
     }
 
-<<<<<<< HEAD
-    getEndpoint(fabric, vnid, address) {
-        this.loading = true;
-        this.backendService.getEndpoint(fabric, vnid, address).subscribe(
-            (data) => {
-                this.endpoint = data.objects[0]['ept.endpoint'];
-                this.prefs.selectedEndpoint = this.endpoint;
-                this.setupStatusAndInfoStrings();
-                this.loading = false;
-            },
-            (error) => {
-                this.loading = false;
-                const msg = 'Failed to load endpoint';
-                this.modalService.setAndOpenModal('error', 'Error', msg, this.msgModal);
-            }
-        );
-    }
-
-=======
->>>>>>> 465257e6
     public refresh() {
         this.backendService.dataplaneRefresh(this.fabricName, this.endpoint.vnid, this.endpoint.addr).subscribe(
             (data) => {
-                if (data['success']) {
-                    this.modalService.hideModal();
-                    const msg = 'Refresh successful';
-                    this.modalService.setAndOpenModal('success', 'Success', msg, this.msgModal);
-                } else {
-                    const msg = 'Failed to refresh endpoint';
-                    this.modalService.setAndOpenModal('error', 'Error', msg, this.msgModal);
+                if(data['success']) {
+                this.modalService.hideModal() ;
+                const msg = 'Refresh successful' ;
+                this.modalService.setAndOpenModal('success','Success',msg,this.msgModal) ;
+                }else{
+                    const msg = 'Failed to refresh endpoint' ;
+                    this.modalService.setAndOpenModal('error','Error',msg,this.msgModal) ;
                 }
             },
             (error) => {
-                const msg = 'Failed to refresh endpoint';
-                this.modalService.setAndOpenModal('error', 'Error', msg, this.msgModal);
+                const msg = 'Failed to refresh endpoint' ;
+                this.modalService.setAndOpenModal('error','Error',msg,this.msgModal) ;
             }
         )
     }
 
     onClickOfRefresh() {
-        const msg =
-            'Are you sure you want to force a refresh of ' + this.address + '? This operation will query the APIC for the most recent state of the endpoint and then update the local database. It may take a few moments for the updates to be seen.';
-        this.modalService.setAndOpenModal('info', 'Wait', msg, this.msgModal, true, this.refresh, this);
+        const msg = 
+        'Are you sure you want to force a refresh of ' + this.address + '? This operation will query the APIC for the most recent state of the endpoint and then update the local database. It may take a few moments for the updates to be seen.' ;
+        this.modalService.setAndOpenModal('info','Wait',msg,this.msgModal,true,this.refresh,this) ;
     }
 
     public clearEndpoints() {
-<<<<<<< HEAD
-        let nodesList = this.filterNodes(this.clearNodes);
-        this.modalService.hideModal();
-        this.backendService.clearNodes(this.endpoint.fabric, this.endpoint.vnid, this.endpoint.addr, nodesList).subscribe(
-            (data) => {
-                if (data['success']) {
-                    const msg = 'Refresh successful';
-                    this.modalService.setAndOpenModal('success', 'Success', msg, this.msgModal);
-                } else {
-                    const msg = 'Failed to refresh endpoint';
-                    this.modalService.setAndOpenModal('error', 'Error', msg, this.msgModal);
-=======
        let nodesList = this.filterNodes(this.clearNodes) ;
        if(this.endpoint.is_offsubnet) {
        nodesList = nodesList.concat(this.offsubnetList) ;
@@ -275,14 +243,13 @@
                 }else{
                     const msg = 'Failed to refresh endpoint' ;
                     this.modalService.setAndOpenModal('error','Error',msg,this.msgModal) ;
->>>>>>> 465257e6
-                }
-            },
-            (error) => {
-                const msg = "Failed to clear nodes! " + error['error']['error'];
-                this.modalService.setAndOpenModal('error', 'Error', msg, this.msgModal);
-            }
-        )
+                }
+           },
+           (error) => {
+               const msg = "Failed to clear nodes! " + error['error']['error'] ;
+               this.modalService.setAndOpenModal('error','Error',msg,this.msgModal) ;
+           }
+       )
     }
 
     runFunction() {
@@ -290,7 +257,7 @@
     }
 
     onClickOfClear() {
-        this.modalService.setAndOpenModal('', '', '', this.clearModal);
+        this.modalService.setAndOpenModal('','','',this.clearModal) ;
     }
 
     public filterNodes(nodes): any[] {
@@ -298,24 +265,24 @@
         if (nodes !== undefined) {
             for (let i = 0; i < nodes.length; i++) {
                 if (typeof(nodes[i]) === 'string') {
-                    if (nodes[i].includes(',')) {
-                        nodes[i] = nodes[i].replace(/\s/g, '');
-                        const csv = nodes[i].split(',');
-                        for (let j = 0; j < csv.length; j++) {
-                            if (csv[j].includes('-')) {
-                                newarr = newarr.concat(this.getArrayForRange(csv[j]));
-                            } else {
-                                const node = parseInt(csv[j]);
-                                if (node != NaN) {
-                                    newarr.push(node);
+                        if (nodes[i].includes(',')) {
+                            nodes[i] = nodes[i].replace(/\s/g, '');
+                            const csv = nodes[i].split(',');
+                            for (let j = 0; j < csv.length; j++) {
+                                if (csv[j].includes('-')) {
+                                    newarr = newarr.concat(this.getArrayForRange(csv[j]));
+                                }else{
+                                    const node = parseInt(csv[j]) ;
+                                    if(node != NaN) {
+                                    newarr.push(node) ;
+                                    }
                                 }
                             }
+                        } else if (nodes[i].includes('-')) {
+                            newarr = newarr.concat(this.getArrayForRange(nodes[i]));
+                        } else {
+                            newarr.push(nodes[i]);
                         }
-                    } else if (nodes[i].includes('-')) {
-                        newarr = newarr.concat(this.getArrayForRange(nodes[i]));
-                    } else {
-                        newarr.push(nodes[i]);
-                    }
                 }
             }
         }
