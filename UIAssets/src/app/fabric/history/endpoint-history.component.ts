--- conflicted
+++ resolved
@@ -2,12 +2,8 @@
 import {PreferencesService} from '../../_service/preferences.service';
 import {BackendService} from '../../_service/backend.service';
 import {ActivatedRoute, Router} from '@angular/router';
-<<<<<<< HEAD
-import {forkJoin} from '../../../../node_modules/rxjs';
-=======
 import {forkJoin} from '../../../../node_modules/rxjs' ;
 import { ModalService } from '../../_service/modal.service';
->>>>>>> 023b4723
 
 
 @Component({
@@ -20,12 +16,7 @@
     endpointStatus = '';
     fabricDetails = '';
     staleoffsubnetDetails = '';
-<<<<<<< HEAD
-    vpcDetails = '';
-    showModal = false;
-=======
     vpcDetails = '' ;
->>>>>>> 023b4723
     modalTitle = '';
     modalBody = '';
     modalIcon = 'error' ;
@@ -105,15 +96,30 @@
             this.staleoffsubnetDetails += 'Currently stale on node ' + node;
             //query ept.endpoint filter on vnid,fabric,address,is_stale or is_offsubnet for finding out is stale or is offsubnet currently
             //for finding a list of stale offsubnet nodes query same on ept.hisotry
+            
+            const currentlyOffsubnet = this.backendService.offsubnetStaleEndpointHistory(this.fabricName,this.vnid,this.address,'is_offsubnet','endpoint') ;
+            const currentlyStale = this.backendService.offsubnetStaleEndpointHistory(this.fabricName,this.vnid,this.address,'is_stale','endpoint') ;
+            const offsubnetHistory = this.backendService.offsubnetStaleEndpointHistory(this.fabricName,this.vnid,this.address,'is_offsubnet','history') ;
+            const staleHistory = this.backendService.offsubnetStaleEndpointHistory(this.fabricName,this.vnid,this.address,'is_stale','history') ;
+            forkJoin([currentlyOffsubnet,currentlyStale,offsubnetHistory,staleHistory]).subscribe(
+                (data)=>{
+                    //data[0] , data[1] , data[2],data[3]
+                    debugger ;
+                },
+                (error)=>{
+                    debugger;
+                }
+            )
+
         }
         if (status === 'deleted') {
             this.endpointStatus = 'Not currently present in the fabric';
         } else {
-            this.endpointStatus = 'Local on node ' + node;
-            if (node > 0xffff) {
-                const nodeA = (node & 0xffff0000) >> 16;
-                const nodeB = (node & 0x0000ffff);
-                this.endpointStatus = 'Local on node (' + nodeA + ',' + nodeB + ')';
+            this.endpointStatus = 'Local on node ' + node
+            if(node > 0xffff) {
+                const nodeA = (node & 0xffff0000) >> 16 ;
+                const nodeB = (node & 0x0000ffff) ;
+                this.endpointStatus = 'Local on node (' + nodeA +',' + nodeB + ')' ;
             }
             if (intf !== '') {
                 this.endpointStatus += ', interface ' + intf;
@@ -121,7 +127,7 @@
             if (encap !== '') {
                 this.endpointStatus += ', encap ' + encap;
             }
-
+           
             if (epgname !== '') {
                 this.endpointStatus += ', epg ' + epgname
             }
