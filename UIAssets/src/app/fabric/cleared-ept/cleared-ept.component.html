--- conflicted
+++ resolved
@@ -38,21 +38,6 @@
                         {{ (row['ept.remediate'].events[0].ts | amFromUnix) | amDateFormat: 'MMM DD YYYY - HH:mm:ss' }}
                     </ng-template>
                 </ngx-datatable-column>
-<<<<<<< HEAD
-
-                <ngx-datatable-column prop="type" name="Type" [sortable]="true" [flexGrow]="0.1">
-                    <ng-template let-row="row" let-value="value" ngx-datatable-cell-template>
-                        <span class="label label--raised" [ngClass]="{
-                            'label--warning': value === 'mac',
-                            'label--success': value ==='ipv4',
-                            'label--info': value ==='ipv6'
-                         }">
-                            {{ row['ept.remediate'].type }}
-                        </span>
-                    </ng-template>
-                </ngx-datatable-column>
-=======
->>>>>>> b379a1b1
                 <ngx-datatable-column prop="addr" name="Address" [sortable]="true" [flexGrow]="0.2">
                     <ng-template let-row="row" let-value="value" ngx-datatable-cell-template>
                         <a [routerLink]="['../history', row['ept.remediate'].vnid, row['ept.remediate'].addr]">
@@ -88,5 +73,4 @@
             </ngx-datatable>
         </div>
     </div>
-</div>
-  +</div>