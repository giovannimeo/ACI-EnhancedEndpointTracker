--- conflicted
+++ resolved
@@ -12,14 +12,9 @@
     modalTitle: String;
     modalBody: String;
     modalIcon: String;
-<<<<<<< HEAD
     decisionBox = false ;
     callback:any ;
     callbackContext:any ;
-=======
-    decisionBox = false;
-    callback: any;
->>>>>>> b70d1a3a
 
     constructor(private modalService: BsModalService) {
         this.modalTitle = 'Error';
@@ -43,7 +38,6 @@
         if (context === undefined) {
             context = this;
         }
-<<<<<<< HEAD
         this.modalIcon = modalIcon ;
         this.modalTitle = modalTitle ;
         this.modalBody = modalBody ;
@@ -60,19 +54,6 @@
     runCallback() {
         if(this.callback !== undefined) {
             this.callbackContext.callback() ;
-=======
-        context.modalIcon = modalIcon;
-        context.modalTitle = modalTitle;
-        context.modalBody = modalBody;
-        context.decisionBox = decisionBox;
-        context.callback = callback;
-        this.openModal(modalRef);
-    }
-
-    runCallback() {
-        if (this.callback !== undefined) {
-            this.callback();
->>>>>>> b70d1a3a
         }
     }
 }