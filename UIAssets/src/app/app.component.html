--- conflicted
+++ resolved
@@ -50,14 +50,6 @@
                     <span class="icon-cog"></span>
                     <span>Settings</span>
                 </a>
-<<<<<<< HEAD
-            </div>
-        </div>
-    </header>
-    <div class="content">
-        <div class="container-fluid center-xs">
-            <div class="row qtr-margin-bottom">
-=======
                 <ul>
                     <li class="sidebar__item">
                         <a [routerLink]="['fabric', fabricName,'settings','connectivity']">Connectivity</a>
@@ -108,7 +100,6 @@
                         </span>
                     </a>
                 </div>
->>>>>>> 1c9958d5
             </div>
         </header>
         <div class="content">
